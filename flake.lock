{
  "nodes": {
    "crane": {
      "inputs": {
        "flake-compat": "flake-compat",
        "flake-utils": "flake-utils",
        "nix-std": "nix-std",
        "nixpkgs": [
          "nixpkgs"
        ]
      },
      "locked": {
        "lastModified": 1652397381,
        "narHash": "sha256-KEdUKovP8dFMnl00X4WCRm53yZbT+1qKQwXE0y8Vno8=",
        "owner": "ipetkov",
        "repo": "crane",
        "rev": "a233d51034ff871fcba8a74163076babc42cad5e",
        "type": "github"
      },
      "original": {
        "owner": "ipetkov",
        "repo": "crane",
        "type": "github"
      }
    },
    "flake-compat": {
      "flake": false,
      "locked": {
        "lastModified": 1650374568,
        "narHash": "sha256-Z+s0J8/r907g149rllvwhb4pKi8Wam5ij0st8PwAh+E=",
        "owner": "edolstra",
        "repo": "flake-compat",
        "rev": "b4a34015c698c7793d592d66adbab377907a2be8",
        "type": "github"
      },
      "original": {
        "owner": "edolstra",
        "repo": "flake-compat",
        "type": "github"
      }
    },
    "flake-utils": {
      "locked": {
        "lastModified": 1649676176,
        "narHash": "sha256-OWKJratjt2RW151VUlJPRALb7OU2S5s+f0vLj4o1bHM=",
        "owner": "numtide",
        "repo": "flake-utils",
        "rev": "a4b154ebbdc88c8498a5c7b01589addc9e9cb678",
        "type": "github"
      },
      "original": {
        "owner": "numtide",
        "repo": "flake-utils",
        "type": "github"
      }
    },
    "nix-std": {
      "locked": {
        "lastModified": 1647625366,
        "narHash": "sha256-jR4tpiQDs4GNJC6MzfrNyOFIhVH3o203qR+YNB++GYo=",
        "owner": "chessai",
        "repo": "nix-std",
        "rev": "8b8d32582e298da2c15b4c13ca48ba7994ef96df",
        "type": "github"
      },
      "original": {
        "owner": "chessai",
        "repo": "nix-std",
        "type": "github"
      }
    },
    "nixpkgs": {
      "locked": {
<<<<<<< HEAD
        "lastModified": 1652975354,
        "narHash": "sha256-qP1DpEYQdSq7NZ542TSHffIT6xGm7MaSMG9faQWPcg0=",
        "owner": "NixOS",
        "repo": "nixpkgs",
        "rev": "685d243d971c4f9655c981036b9c7bafdb728a0d",
=======
        "lastModified": 1653733789,
        "narHash": "sha256-VIYazYCWNvcFNns2XQkHx/mVmCZ3oebZv8W2LS1gLQE=",
        "owner": "NixOS",
        "repo": "nixpkgs",
        "rev": "d1086907f56c5a6c33c0c2e8dc9f42ef6988294f",
>>>>>>> c90aaaee
        "type": "github"
      },
      "original": {
        "owner": "NixOS",
        "ref": "nixos-22.05",
        "repo": "nixpkgs",
        "type": "github"
      }
    },
    "py-utils": {
      "locked": {
        "lastModified": 1644413372,
        "narHash": "sha256-rhdXGpPo+w5unxTyknBlRohjUunjipkMNQDhRhdvCwI=",
        "owner": "rmcgibbo",
        "repo": "python-flake-utils",
        "rev": "e4e662353fef10c37b3300b6a35eae3a234b74f4",
        "type": "github"
      },
      "original": {
        "owner": "rmcgibbo",
        "repo": "python-flake-utils",
        "type": "github"
      }
    },
    "root": {
      "inputs": {
        "crane": "crane",
        "nixpkgs": "nixpkgs",
        "py-utils": "py-utils",
        "utils": "utils"
      }
    },
    "utils": {
      "locked": {
        "lastModified": 1652776076,
        "narHash": "sha256-gzTw/v1vj4dOVbpBSJX4J0DwUR6LIyXo7/SuuTJp1kM=",
        "owner": "numtide",
        "repo": "flake-utils",
        "rev": "04c1b180862888302ddfb2e3ad9eaa63afc60cf8",
        "type": "github"
      },
      "original": {
        "owner": "numtide",
        "repo": "flake-utils",
        "type": "github"
      }
    }
  },
  "root": "root",
  "version": 7
}<|MERGE_RESOLUTION|>--- conflicted
+++ resolved
@@ -3,18 +3,18 @@
     "crane": {
       "inputs": {
         "flake-compat": "flake-compat",
-        "flake-utils": "flake-utils",
         "nix-std": "nix-std",
         "nixpkgs": [
           "nixpkgs"
-        ]
+        ],
+        "utils": "utils"
       },
       "locked": {
-        "lastModified": 1652397381,
-        "narHash": "sha256-KEdUKovP8dFMnl00X4WCRm53yZbT+1qKQwXE0y8Vno8=",
+        "lastModified": 1646176024,
+        "narHash": "sha256-tmLycxj6Acq91XFPJYzlTI3JK4HWX05K8SpMO7kwCdI=",
         "owner": "ipetkov",
         "repo": "crane",
-        "rev": "a233d51034ff871fcba8a74163076babc42cad5e",
+        "rev": "39305b3828b976cac90bcb2cc5bdf5cfbcafce33",
         "type": "github"
       },
       "original": {
@@ -26,11 +26,11 @@
     "flake-compat": {
       "flake": false,
       "locked": {
-        "lastModified": 1650374568,
-        "narHash": "sha256-Z+s0J8/r907g149rllvwhb4pKi8Wam5ij0st8PwAh+E=",
+        "lastModified": 1641205782,
+        "narHash": "sha256-4jY7RCWUoZ9cKD8co0/4tFARpWB+57+r1bLLvXNJliY=",
         "owner": "edolstra",
         "repo": "flake-compat",
-        "rev": "b4a34015c698c7793d592d66adbab377907a2be8",
+        "rev": "b7547d3eed6f32d06102ead8991ec52ab0a4f1a7",
         "type": "github"
       },
       "original": {
@@ -39,28 +39,13 @@
         "type": "github"
       }
     },
-    "flake-utils": {
-      "locked": {
-        "lastModified": 1649676176,
-        "narHash": "sha256-OWKJratjt2RW151VUlJPRALb7OU2S5s+f0vLj4o1bHM=",
-        "owner": "numtide",
-        "repo": "flake-utils",
-        "rev": "a4b154ebbdc88c8498a5c7b01589addc9e9cb678",
-        "type": "github"
-      },
-      "original": {
-        "owner": "numtide",
-        "repo": "flake-utils",
-        "type": "github"
-      }
-    },
     "nix-std": {
       "locked": {
-        "lastModified": 1647625366,
-        "narHash": "sha256-jR4tpiQDs4GNJC6MzfrNyOFIhVH3o203qR+YNB++GYo=",
+        "lastModified": 1624642189,
+        "narHash": "sha256-tIt3p1k0PsYeIxK2xO9Z8k2Ggq2nH4auqj3RbVAiRrg=",
         "owner": "chessai",
         "repo": "nix-std",
-        "rev": "8b8d32582e298da2c15b4c13ca48ba7994ef96df",
+        "rev": "9ef1cf73948bfad05d370165c7f3011b82c4d679",
         "type": "github"
       },
       "original": {
@@ -71,19 +56,11 @@
     },
     "nixpkgs": {
       "locked": {
-<<<<<<< HEAD
-        "lastModified": 1652975354,
-        "narHash": "sha256-qP1DpEYQdSq7NZ542TSHffIT6xGm7MaSMG9faQWPcg0=",
-        "owner": "NixOS",
-        "repo": "nixpkgs",
-        "rev": "685d243d971c4f9655c981036b9c7bafdb728a0d",
-=======
         "lastModified": 1653733789,
         "narHash": "sha256-VIYazYCWNvcFNns2XQkHx/mVmCZ3oebZv8W2LS1gLQE=",
         "owner": "NixOS",
         "repo": "nixpkgs",
         "rev": "d1086907f56c5a6c33c0c2e8dc9f42ef6988294f",
->>>>>>> c90aaaee
         "type": "github"
       },
       "original": {
@@ -113,16 +90,31 @@
         "crane": "crane",
         "nixpkgs": "nixpkgs",
         "py-utils": "py-utils",
-        "utils": "utils"
+        "utils": "utils_2"
       }
     },
     "utils": {
       "locked": {
-        "lastModified": 1652776076,
-        "narHash": "sha256-gzTw/v1vj4dOVbpBSJX4J0DwUR6LIyXo7/SuuTJp1kM=",
+        "lastModified": 1644229661,
+        "narHash": "sha256-1YdnJAsNy69bpcjuoKdOYQX0YxZBiCYZo4Twxerqv7k=",
         "owner": "numtide",
         "repo": "flake-utils",
-        "rev": "04c1b180862888302ddfb2e3ad9eaa63afc60cf8",
+        "rev": "3cecb5b042f7f209c56ffd8371b2711a290ec797",
+        "type": "github"
+      },
+      "original": {
+        "owner": "numtide",
+        "repo": "flake-utils",
+        "type": "github"
+      }
+    },
+    "utils_2": {
+      "locked": {
+        "lastModified": 1648297722,
+        "narHash": "sha256-W+qlPsiZd8F3XkzXOzAoR+mpFqzm3ekQkJNa+PIh1BQ=",
+        "owner": "numtide",
+        "repo": "flake-utils",
+        "rev": "0f8662f1319ad6abf89b3380dd2722369fc51ade",
         "type": "github"
       },
       "original": {
