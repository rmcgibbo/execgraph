use crate::{
    execgraph::Cmd,
    httpinterface::*,
    sync::{QueueSnapshot, Queuename, StatusUpdater},
};
<<<<<<< HEAD
use anyhow::{anyhow, Result};
=======
use async_channel::{bounded, Receiver, Sender};
>>>>>>> 9b20af9b
use hyper::{Body, Request, Response, StatusCode};
use petgraph::graph::{DiGraph, NodeIndex};
use routerify::{ext::RequestExt, Middleware, RequestInfo, Router};
use routerify_json_response::json_success_resp;
use serde::de::DeserializeOwned;
use std::{collections::HashMap, net::SocketAddr, sync::Arc};
use tokio::{sync::Mutex, time::timeout};
use tokio_util::sync::CancellationToken;
type RouteError = Box<dyn std::error::Error + Send + Sync + 'static>;

static PING_INTERVAL_MSECS: u64 = 15_000;

pub fn get_random_u32() -> u32 {
    let mut buf = [0u8; 4];
    getrandom::getrandom(&mut buf).expect("getrandom() failed.");
    u32::from_be_bytes(buf)
}

struct ConnectionState {
    pings: async_channel::Sender<()>,
    cancel: CancellationToken,
    cmd: Cmd,
    node_id: NodeIndex,
    hostpid: Option<String>,
}

pub struct State<'a> {
    connections: Mutex<HashMap<u32, ConnectionState>>,
    subgraph: Arc<DiGraph<&'a Cmd, ()>>,
    tasks_ready: HashMap<Queuename, async_priority_channel::Receiver<NodeIndex, u32>>,
    status_updater: StatusUpdater,
}

impl<'a> State<'a> {
    pub fn new(
        subgraph: Arc<DiGraph<&'a Cmd, ()>>,
        tasks_ready: HashMap<Queuename, async_priority_channel::Receiver<NodeIndex, u32>>,
        status_updater: StatusUpdater,
    ) -> State {
        State {
            connections: Mutex::new(HashMap::new()),
            subgraph,
            tasks_ready,
            status_updater,
        }
    }
}

#[derive(Debug)]
struct JsonResponseErr {
    code: StatusCode,
    message: String,
}
impl std::fmt::Display for JsonResponseErr {
    fn fmt(&self, f: &mut std::fmt::Formatter<'_>) -> std::fmt::Result {
        write!(f, "{:#?}", self)
    }
}

impl From<hyper::Error> for JsonResponseErr {
    fn from(err: hyper::Error) -> JsonResponseErr {
        JsonResponseErr {
            code: StatusCode::UNPROCESSABLE_ENTITY,
            message: err.to_string(),
        }
    }
}

impl From<serde_json::Error> for JsonResponseErr {
    fn from(err: serde_json::Error) -> JsonResponseErr {
        JsonResponseErr {
            code: StatusCode::BAD_REQUEST,
            message: err.to_string(),
        }
    }
}

impl std::error::Error for JsonResponseErr {}

fn json_response_err<T: std::string::ToString>(code: StatusCode, message: T) -> RouteError {
    Box::new(JsonResponseErr {
        code,
        message: message.to_string(),
    })
}

// Get the "state" from inside one of the request handlers.
fn get_state(req: &Request<Body>) -> Arc<State> {
    req.data::<Arc<State>>()
        .expect("Unable to access router state")
        .clone()
}

// Define an error handler function which will accept the `routerify::Error`
// and the request information and generates an appropriate response.
async fn error_handler(err: RouteError, _: RequestInfo) -> Response<Body> {
    log::warn!("{}", err);

    let e2 = err.downcast_ref::<JsonResponseErr>();
    match e2 {
        Some(e) => routerify_json_response::json_failed_resp_with_message(e.code, &e.message)
            .expect("failed to construct error"),
        _ => routerify_json_response::json_failed_resp_with_message(
            StatusCode::INTERNAL_SERVER_ERROR,
            format!("Something went wrong: {}", err),
        )
        .expect("Failed to build error"),
    }
}

async fn get_json_body<T: DeserializeOwned>(req: Request<Body>) -> Result<T, JsonResponseErr> {
    let bytes = hyper::body::to_bytes(req.into_body())
        .await
        .map_err(|e| -> JsonResponseErr { e.into() })?;
    serde_json::from_slice(&bytes.to_vec().as_slice()).map_err(|e| e.into())
}

async fn middleware_after(
    res: Response<Body>,
    req_info: RequestInfo,
) -> Result<Response<Body>, RouteError> {
    let (started, remote_addr) = req_info
        .context::<(tokio::time::Instant, SocketAddr)>()
        .expect("Unable to access request context");
    let duration = started.elapsed();
    log::debug!(
        "{} {} {} {}us {}",
        remote_addr,
        req_info.method(),
        req_info.uri().path(),
        duration.as_micros(),
        res.status().as_u16()
    );
    Ok(res)
}

async fn middleware_before(req: Request<Body>) -> Result<Request<Body>, RouteError> {
    req.set_context((tokio::time::Instant::now(), req.remote_addr()));
    Ok(req)
}

<<<<<<< HEAD
async fn ping_timeout_handler(transaction_id: u32, state: Arc<State<'_>>) {
=======
/////////////////////////////////////////////////
//     HANDLERS                                 //
/////////////////////////////////////////////////

async fn ping_timeout_handler(transaction_id: u32, state: Arc<State>) {
>>>>>>> 9b20af9b
    let cstate = {
        let mut lock = state.connections.lock().await;
        let cstate = match lock.remove(&transaction_id) {
            Some(cs) => cs,
            None => return,
        };

        cstate.cancel.cancel();
        cstate
    };

    let timeout_status = 130;

    match cstate.hostpid.as_ref() {
        Some(hostpid) => {
            state
                .status_updater
                .send_finished(
                    cstate.node_id,
                    &cstate.cmd,
                    hostpid,
                    timeout_status,
                    "".to_owned(),
                    "".to_owned(),
                )
                .await;
        }
        None => {
            log::warn!("Protocol out of order");
        }
    };
}

// ------------------------------------------------------------------ //

// GET /status
async fn status_handler(req: Request<Body>) -> Result<Response<Body>, RouteError> {
    let state = get_state(&req);
    let request = get_json_body::<StatusRequest>(req).await.ok();

    // if they sent in a request, they want us to wait for up to `timeout` seconds or until
    // the number of pending tasks in a specific queue is greater than. Or maybe they sent in
    // no request data, and in that case we just give the response back immediately.
    async fn get_snapshot(
        request: &Option<StatusRequest>,
<<<<<<< HEAD
        state: Arc<State<'_>>,
    ) -> Result<HashMap<Queuename, QueueSnapshot>> {
=======
        state: Arc<State>,
    ) -> Result<HashMap<Queuename, QueueSnapshot>, RouteError> {
>>>>>>> 9b20af9b
        if let Some(request) = request {
            let deadline = std::time::Instant::now() + std::time::Duration::new(request.timeout, 0);
            while std::time::Instant::now() < deadline {
                let snapshot = state.status_updater.get_queuestate();
                match snapshot.get(&request.queue) {
                    Some(q) => {
                        if q.n_pending > request.pending_greater_than {
                            return Ok(snapshot);
                        }
                    }
                    None => {
                        return Err(json_response_err(StatusCode::NOT_FOUND, "No such queue"));
                    }
                };
                tokio::time::sleep(std::time::Duration::from_millis(100)).await;
            }
        };

        Ok(state.status_updater.get_queuestate())
    }

    let snapshot = get_snapshot(&request, state.clone()).await?;
    let resp = snapshot
        .iter()
        .map(|(name, queue)| {
            let num_ready = state.tasks_ready.get(name).unwrap().len() as u32;
            // the 'pending' count includes all tasks between the stages of having
            // been added to the ready queue and having been marked as completed.
            // so we'll say that the that can be broken into the number in the ready
            // queue and the number that are currently inflight.
            if queue.n_pending < num_ready {
                panic!(
                    "this shouldn't happen, and indiciates some kind of internal accounting bug"
                );
            }

            (
                name.clone(),
                StatusQueueReply {
                    num_ready,
                    num_failed: queue.n_failed,
                    num_success: queue.n_success,
                    num_inflight: queue.n_pending - num_ready,
                },
            )
        })
        .collect::<HashMap<Queuename, StatusQueueReply>>();

    json_success_resp(&StatusReply { queues: resp })
}

// POST /ping
async fn ping_handler(req: Request<Body>) -> Result<Response<Body>, RouteError> {
    let state = get_state(&req);
    let request = get_json_body::<Ping>(req).await?;

    // For debugging: delay responding to pings here to trigger timeouts
    // tokio::time::sleep(std::time::Duration::from_secs(3)).await;

    let guard = state.connections.lock().await;
    let cstate = guard
        .get(&request.transaction_id)
        .ok_or_else(|| json_response_err(StatusCode::NOT_FOUND, "No active transaction"))?;
    cstate.pings.send(()).await?;
    Ok(Response::builder().status(200).body("".into()).unwrap())
}

// GET /start
async fn start_handler(req: Request<Body>) -> Result<Response<Body>, RouteError> {
    let state = get_state(&req);
    let request = get_json_body::<StartRequest>(req).await?;

    let transaction_id = get_random_u32();
<<<<<<< HEAD
    let (node_id, _priority) = match state.tasks_ready.get(&request.queuename) {
        Some(channel) => match channel.try_recv() {
            Ok(node_id) => node_id,
            Err(e) => {
                return json_failed_resp_with_message(
                    StatusCode::UNPROCESSABLE_ENTITY,
                    format!("Channel closed?: {}", e),
                );
            }
        },
        None => {
            return json_failed_resp_with_message(
                StatusCode::UNPROCESSABLE_ENTITY,
                format!("No such Queuename: {:?}", request.queuename),
            );
        }
    };
=======

    let channel = state.tasks_ready.get(&request.queuename).ok_or_else(|| {
        json_response_err(
            StatusCode::NOT_FOUND,
            format!("No such queue: {:?}", request.queuename),
        )
    })?;
    let node_id = channel.try_recv().map_err(|e| {
        json_response_err(
            StatusCode::UNPROCESSABLE_ENTITY,
            format!("Channel closed: {:?}", e),
        )
    })?;
>>>>>>> 9b20af9b

    let (ping_tx, ping_rx) = async_channel::bounded::<()>(1);
    let token = CancellationToken::new();
    let token1 = token.clone();
    let state1 = state.clone();
    tokio::spawn(async move {
        loop {
            tokio::select! {
                to = timeout(std::time::Duration::from_millis(2*PING_INTERVAL_MSECS), ping_rx.recv()) => {
                    match to {
                        Err(_) => {
                            ping_timeout_handler(transaction_id, state1).await;
                            break;
                        }, Ok(Err(e)) => {
                            // send side of the ping channel has been dropped. server probably shutting down?
                            log::debug!("{}", e);
                            break;
                        },
                        _ => {
                            log::debug!("Got ping within timeout");
                        }
                    }

                }
                _ = token1.cancelled() => {
                    break;
                }
            }
        }
    });

    let cmd = state.subgraph[node_id];

    cmd.call_preamble();

    {
        let mut lock = state.connections.lock().await;
        lock.insert(
            transaction_id,
            ConnectionState {
                pings: ping_tx,
                cancel: token,
                cmd: cmd.clone(),
                node_id,
                hostpid: None,
            },
        );
    }

    json_success_resp(&StartResponse {
        transaction_id,
        cmdline: cmd.cmdline.clone(),
        stdin: cmd.stdin.clone(),
        ping_interval_msecs: PING_INTERVAL_MSECS,
    })
}

// POST /begun
async fn begun_handler(req: Request<Body>) -> Result<Response<Body>, RouteError> {
    let state = get_state(&req);
    let request = get_json_body::<BegunRequest>(req).await?;

    {
        let mut lock = state.connections.lock().await;
        let cstate = lock
            .get_mut(&request.transaction_id)
            .ok_or_else(|| json_response_err(StatusCode::NOT_FOUND, "No active transaction"))?;
        state
            .status_updater
            .send_started(cstate.node_id, &cstate.cmd, &request.hostpid)
            .await;
        cstate.hostpid = Some(request.hostpid);
    }

    Ok(Response::builder().status(200).body("".into()).unwrap())
}

// POST /end
async fn end_handler(req: Request<Body>) -> Result<Response<Body>, RouteError> {
    let state = get_state(&req);
    let request = get_json_body::<EndRequest>(req).await?;

    let cstate = {
        let mut lock = state.connections.lock().await;
        let cstate = lock
            .remove(&request.transaction_id)
            .ok_or_else(|| json_response_err(StatusCode::NOT_FOUND, "No active transaction"))?;
        cstate.cancel.cancel();
        cstate
    };

    let hostpid = cstate.hostpid.as_ref().ok_or_else(|| {
        json_response_err(StatusCode::UNPROCESSABLE_ENTITY, "Protocol out of order")
    })?;
    state
        .status_updater
        .send_finished(
            cstate.node_id,
            &cstate.cmd,
            hostpid,
            request.status,
            request.stdout,
            request.stderr,
        )
        .await;

    Ok(Response::builder().status(200).body("".into()).unwrap())
}

<<<<<<< HEAD
pub fn router(state: State<'static>) -> Router<Body, routerify_json_response::Error> {
    //let x = Arc::new(std::sync::Mutex::new(state));
    //let x = Arc::new(Rc::new(Arc::new(std::sync::Mutex::new(RefCell::new(state)))));
    //std::mem::transmute::<R<'b>, R<'static>>(r)
=======
pub fn router(state: State) -> Router<Body, RouteError> {
>>>>>>> 9b20af9b
    Router::builder()
        // Attach the handlers.
        .data(Arc::new(state))
        .middleware(Middleware::pre(middleware_before))
        .middleware(Middleware::post_with_info(middleware_after))
        .get("/status", status_handler)
        .post("/ping", ping_handler)
        .get("/start", start_handler)
        .post("/begun", begun_handler)
        .post("/end", end_handler)
        .err_handler_with_info(error_handler)
        .build()
        .unwrap()
}<|MERGE_RESOLUTION|>--- conflicted
+++ resolved
@@ -3,11 +3,7 @@
     httpinterface::*,
     sync::{QueueSnapshot, Queuename, StatusUpdater},
 };
-<<<<<<< HEAD
-use anyhow::{anyhow, Result};
-=======
-use async_channel::{bounded, Receiver, Sender};
->>>>>>> 9b20af9b
+use anyhow::Result;
 use hyper::{Body, Request, Response, StatusCode};
 use petgraph::graph::{DiGraph, NodeIndex};
 use routerify::{ext::RequestExt, Middleware, RequestInfo, Router};
@@ -95,7 +91,7 @@
 }
 
 // Get the "state" from inside one of the request handlers.
-fn get_state(req: &Request<Body>) -> Arc<State> {
+fn get_state(req: &Request<Body>) -> Arc<State<'static>> {
     req.data::<Arc<State>>()
         .expect("Unable to access router state")
         .clone()
@@ -149,15 +145,7 @@
     Ok(req)
 }
 
-<<<<<<< HEAD
 async fn ping_timeout_handler(transaction_id: u32, state: Arc<State<'_>>) {
-=======
-/////////////////////////////////////////////////
-//     HANDLERS                                 //
-/////////////////////////////////////////////////
-
-async fn ping_timeout_handler(transaction_id: u32, state: Arc<State>) {
->>>>>>> 9b20af9b
     let cstate = {
         let mut lock = state.connections.lock().await;
         let cstate = match lock.remove(&transaction_id) {
@@ -203,13 +191,8 @@
     // no request data, and in that case we just give the response back immediately.
     async fn get_snapshot(
         request: &Option<StatusRequest>,
-<<<<<<< HEAD
         state: Arc<State<'_>>,
-    ) -> Result<HashMap<Queuename, QueueSnapshot>> {
-=======
-        state: Arc<State>,
     ) -> Result<HashMap<Queuename, QueueSnapshot>, RouteError> {
->>>>>>> 9b20af9b
         if let Some(request) = request {
             let deadline = std::time::Instant::now() + std::time::Duration::new(request.timeout, 0);
             while std::time::Instant::now() < deadline {
@@ -281,41 +264,19 @@
 async fn start_handler(req: Request<Body>) -> Result<Response<Body>, RouteError> {
     let state = get_state(&req);
     let request = get_json_body::<StartRequest>(req).await?;
-
     let transaction_id = get_random_u32();
-<<<<<<< HEAD
-    let (node_id, _priority) = match state.tasks_ready.get(&request.queuename) {
-        Some(channel) => match channel.try_recv() {
-            Ok(node_id) => node_id,
-            Err(e) => {
-                return json_failed_resp_with_message(
-                    StatusCode::UNPROCESSABLE_ENTITY,
-                    format!("Channel closed?: {}", e),
-                );
-            }
-        },
-        None => {
-            return json_failed_resp_with_message(
-                StatusCode::UNPROCESSABLE_ENTITY,
-                format!("No such Queuename: {:?}", request.queuename),
-            );
-        }
-    };
-=======
-
     let channel = state.tasks_ready.get(&request.queuename).ok_or_else(|| {
         json_response_err(
             StatusCode::NOT_FOUND,
             format!("No such queue: {:?}", request.queuename),
         )
     })?;
-    let node_id = channel.try_recv().map_err(|e| {
+    let (node_id, _) = channel.try_recv().map_err(|e| {
         json_response_err(
             StatusCode::UNPROCESSABLE_ENTITY,
             format!("Channel closed: {:?}", e),
         )
     })?;
->>>>>>> 9b20af9b
 
     let (ping_tx, ping_rx) = async_channel::bounded::<()>(1);
     let token = CancellationToken::new();
@@ -425,14 +386,7 @@
     Ok(Response::builder().status(200).body("".into()).unwrap())
 }
 
-<<<<<<< HEAD
-pub fn router(state: State<'static>) -> Router<Body, routerify_json_response::Error> {
-    //let x = Arc::new(std::sync::Mutex::new(state));
-    //let x = Arc::new(Rc::new(Arc::new(std::sync::Mutex::new(RefCell::new(state)))));
-    //std::mem::transmute::<R<'b>, R<'static>>(r)
-=======
-pub fn router(state: State) -> Router<Body, RouteError> {
->>>>>>> 9b20af9b
+pub fn router(state: State<'static>) -> Router<Body, RouteError> {
     Router::builder()
         // Attach the handlers.
         .data(Arc::new(state))
