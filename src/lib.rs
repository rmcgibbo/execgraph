mod execgraph;
mod graphtheory;
pub mod httpinterface;
mod logfile;
mod server;
pub mod sync;
use std::{ffi::OsString, io::BufRead};

use lazy_static::lazy_static;
use pyo3::{
    exceptions::{PyIndexError, PyRuntimeError, PyValueError},
    prelude::*,
    types::PyTuple,
};
use std::{convert::TryInto, io::Write};
use tokio::runtime::Runtime;

use crate::execgraph::{Cmd, ExecGraph};

/// Parallel execution of shell commands with DAG dependencies.
/// It's sort of like the core routine behind a build system like Make
/// or Ninja, except without most of the features.
///
/// This class manages a collection of shell commands, each of
/// which you register with `add_task`. Associated with each task
/// can be a list of dependencies, which are represented by the
/// indices of previously added tasks.
///
/// When `execute` is called, the commands get executed in parallel.
/// There's an argument to the constructor to control the degree of
/// parallelism.
///
/// Args:
///    num_parallel (int): Maximum number of local parallel processes
///      to run. [default=2 more than the number of CPU cores].
///    logfile (str): The path to the log file.
///    failures_allowed (int): keep going until N jobs fail (0 means infinity)
///      [default=1].
///
#[pyclass(name = "ExecGraph")]
pub struct PyExecGraph {
    g: ExecGraph,
    num_parallel: u32,
    failures_allowed: u32,
    key: String,
    rerun_failures: bool,
}

#[pymethods]
impl PyExecGraph {
    #[new]
    #[args(num_parallel = -1, failures_allowed = 1, newkeyfn = "None", rerun_failures=true)]
    fn new(
        py: Python,
        mut num_parallel: i32,
        logfile: String,
        failures_allowed: u32,
        newkeyfn: Option<PyObject>,
        rerun_failures: bool,
    ) -> PyResult<PyExecGraph> {
        if num_parallel < 0 {
            num_parallel = num_cpus::get() as i32 + 2;
        }

        let mut f = std::fs::OpenOptions::new()
            .create(true)
            .append(true)
            .read(true)
            .open(&logfile)?;

        let key = match f.metadata()?.len() {
            // If we're at the start of the file, that means we just opened it.
            // So lets write the header.
            0 => {
                let key = match newkeyfn {
                    Some(newkeyfn) => newkeyfn.call(py, (), None)?.extract(py)?,
                    None => "default-key-value".to_owned(),
                };
                lazy_static! {
                    static ref WHITESPACE: regex::Regex =
                        regex::Regex::new(r"^\w+").expect("Invalid regex?");
                }

                if !WHITESPACE.is_match(&key) {
                    return Err(PyValueError::new_err(format!("Invalid key: {}", key)));
                }
                writeln!(f, "wrk v=2 key={}", key)?;
                key
            }
            _ => {
                // If we're not at the start of the file, we need to read the header
                // and check that it's what we expect
                let r = std::io::BufReader::new(&f);
                let line = r
                    .lines()
                    .next()
                    .ok_or_else(|| PyValueError::new_err("Unable to read file"))??;
                let parts: Vec<&str> = line.split(' ').collect();
<<<<<<< HEAD
                if !(parts.len() == 3
                    && parts[0] == "wrk"
                    && parts[1] == "v=2"
                    && parts[2].starts_with("key="))
                {
=======
                if !(parts.len() == 3 && parts[0] == "wrk" && parts[1] == "v=2") {
>>>>>>> 9b20af9b
                    return Err(PyValueError::new_err(format!("Invalid header: {}", line)));
                }
                let key = parts[2]
                    .strip_prefix("key=")
                    .ok_or_else(|| PyValueError::new_err(format!("Invalid header: {}", line)))?
                    .to_string();
                key
            }
        };

        writeln!(f)?;
        f.flush()?;

        Ok(PyExecGraph {
            g: ExecGraph::new(logfile).map_err(|e| PyValueError::new_err(e.to_string()))?,
            num_parallel: num_parallel as u32,
            failures_allowed: (if failures_allowed == 0 {
                u32::MAX
            } else {
                failures_allowed
            }),
            key,
            rerun_failures,
        })
    }

    /// Get the number of tasks in the graph
    fn ntasks(&self) -> usize {
        self.g.ntasks()
    }

    // Runcount!
    fn logfile_runcount(&self, key: &str) -> i32 {
        self.g.logfile_runcount(key)
    }

    /// Get the workflow-level key, created by the ``newkeyfn``
    /// callback passed into the constructor
    fn key(&self) -> String {
        self.key.clone()
    }

    /// Get a particular task in the graph.
    fn get_task<'p>(&mut self, py: Python<'p>, id: u32) -> PyResult<&'p PyTuple> {
        self.g
            .get_task(id)
            .ok_or_else(|| PyIndexError::new_err("index out of range"))
            .map(|c| {
                PyTuple::new(
                    py,
                    &[
                        c.cmdline.into_py(py),
                        c.key.into_py(py),
                        c.display.into_py(py),
                    ],
                )
            })
    }

    /// Get all of keys in the current network
    fn task_keys(&self) -> Vec<String> {
        self.g.task_keys()
    }

    /// Add a task to the graph.
    ///
    /// Each task is identified by a couple pieces of information:
    ///
    ///   1. First, there's the shell command to execute.
    ///   2. Second, there's "key". The idea is that this is a unique identifier
    ///      for the command -- it could be the hash of the cmdline, or the hash
    ///      of the cmdline and all of its inputs, or something like that. (We don't
    ///      do it for you). When we execute the command, we'll append the key to
    ///      a log file. That way when we rerun the graph at some later time, we'll
    ///      be able to skip executing any commands that have already been executed.
    ///      Note: the key may not contain any tab characters.
    ///   3. Next, there's the list of dependencies, identified by integer ids
    ///      that reference previous tasks. A task cannot depend on itself, and can only
    ///      depend on previous tasks tha have already been added. This enforces a DAG
    ///      structure.
    ///   4. Oh, actually there's one more thing: the display string. This is the
    ///      string associated with the command that will be printed to stdout when
    ///      we run the command. If not supplied, we'll just use the cmdline for these
    ///      purposes. But if the cmdline contains some boring wrapper scripts that you
    ///      want to hide from your users, this might make sense.
    ///   5. Then there's the concept of a "queue name". You can associate each
    ///      job with a resource (arbitrary string), like "gpu", and then it will be
    ///      restricted and only run on remote runners that identify themselves as having
    ///      that resource.
    ///   6. Next is the 'preamble' and 'postamble'. These are an optional PyCapsule that's
    ///      supposed to contain a C function pointer inside and the name "Execgraph::Capsule".
    ///      The functions will be called (passing the capsule's `ctx` pointer as the only
    ///      argument, and it's expected to return a 32-bit signed integer) immediately
    ///      before and after the command is executed. This can be used if there is some
    ///      kind of setup or teardown you need to do before the task executes that you don't
    ///      want to do inside the task itself.
    ///
    /// Notes:
    ///   If key == "", then the task will never be skipped (i.e. it will always be
    ///   considered out of date).
    ///
    /// Args:
    ///     cmdline (List[str]): command to execute
    ///     key (str): unique identifier
    ///     dependencies (List[int], default=[]): dependencies for this task
    /// Returns:
    ///     taskid (int): integer id of this task
    #[args(
        dependencies = "vec![]",
        display = "None",
        queuename = "None",
        stdin = "vec![]",
        preamble = "None",
        postamble = "None"
    )]
    fn add_task(
        &mut self,
        cmdline: Vec<OsString>,
        key: String,
        dependencies: Vec<u32>,
        display: Option<String>,
        queuename: Option<String>,
        stdin: Vec<u8>,
        preamble: Option<PyObject>,
        postamble: Option<PyObject>,
    ) -> PyResult<u32> {
        let runcount = self
            .g
            .logfile_runcount(&key as &str)
            .try_into()
            .expect("Internal error. runcount is negative (?)");
        let cmd = Cmd {
            cmdline,
            key,
            display,
            queuename,
            stdin,
<<<<<<< HEAD
            runcount: runcount.try_into().unwrap(),
            priority: 0,
=======
            runcount,
>>>>>>> 9b20af9b
            preamble: preamble.map(crate::execgraph::Capsule::new),
            postamble: postamble.map(crate::execgraph::Capsule::new),
        };
        self.g
            .add_task(cmd, dependencies)
            .map_err(|e| PyIndexError::new_err(e.to_string()))
    }

    /// Execute all the commands (in parallel to the extent possible while obeying
    /// the dependencies), and skipping any that the log file identifies as having
    /// previously completed successfully.
    ///
    /// Args:
    ///    target (Optional[int]): if you'd like to particularly execute up to a single
    ///      target, you can do this. in this case we'll only execute the tasks that
    ///      are required for this target. if not supplied we'll try to execute the
    ///      whole graph.
    ///    remote_provisioner (Optional[str]): Path to a remote provisioning script.
    ///      If supplied, we call this script with the url of an emphemeral server
    ///      as the first argument, and it can launch processes that can connect back
    ///      to this ExecGraph instance's http server to run tasks. Note: this package
    ///      includes a binary called ``execgraph-remote`` which implemenets the HTTP
    ///      protocol to "check out" tasks from the server, run them, and report their
    ///      status back. You'll need to write a provisioner script that arranges for
    ///      these execgraph-remote processes to be executed remotely using whatever
    ///      job queuing system you have though.
    ///   remote_provisioner_arg2 (Optional[str]): If you have extra data that you
    ///     want to pass to the remote provisioner script, you can use this. If supplied
    ///     it'll be passed as the second argument to remote_provisioner. The first
    ///     argument will be the url.
    ///
    /// Notes:
    ///     We currently do not do output buffering, so stdout goes directly to the
    ///     terminal, including the bad behavior of overlapping streams for stout of
    ///     commands executed in parallel.
    ///
    /// Returns:
    ///     num_failed (int): the number of tasks that failed. a failure is identified
    ///         when a task exits with a nonzero exit code.
    ///     execution_order (List[int]): the ids of the tasks that finished (success
    ///         or failure) in order of when they finished.
    ///
    #[args(
        target = "None",
        remote_provisioner = "None",
        remote_provisioner_arg2 = "None"
    )]
    fn execute(
        &mut self,
        py: Python,
        target: Option<u32>,
        remote_provisioner: Option<String>,
        remote_provisioner_arg2: Option<String>,
    ) -> PyResult<(u32, Vec<String>)> {
        // Create a new process group so that at shutdown time, we can send a
        // SIGTERM to this process group annd kill of all child processes.
        nix::unistd::setpgid(nix::unistd::Pid::this(), nix::unistd::Pid::this())
            .map_err(|e| PyRuntimeError::new_err(e.to_string()))?;
        py.allow_threads(move || {
            let rt = Runtime::new().expect("Failed to build tokio runtime");
            rt.block_on(async {
                self.g
                    .execute(
                        target,
                        self.num_parallel,
                        self.failures_allowed,
                        self.rerun_failures,
                        remote_provisioner,
                        remote_provisioner_arg2,
                    )
                    .await
            })
            .map_err(|e| PyRuntimeError::new_err(e.to_string()))
        })
    }
}

<<<<<<< HEAD
const CAPSULE_NAME: &[u8] = b"Execgraph::Capsule\0";

=======
>>>>>>> 9b20af9b
extern "C" fn test_callback(_ctx: *const std::ffi::c_void) -> i32 {
    println!("Hello from test_callback");
    0
}

#[pyfunction]
fn test_make_capsule(py: Python) -> PyResult<PyObject> {
<<<<<<< HEAD
    let obj = unsafe {
        let name: *const std::os::raw::c_char = CAPSULE_NAME.as_ptr() as *const i8;
        let capsule = pyo3::ffi::PyCapsule_New(
            test_callback as *const () as *mut std::ffi::c_void,
            name,
            None,
        );
=======
    const CAPSULE_NAME: &[u8] = b"Execgraph::Capsule\0";
    let name: *const std::os::raw::c_char = CAPSULE_NAME.as_ptr() as *const i8;
    let obj = unsafe {
        let cb = test_callback as *const () as *mut std::ffi::c_void;
        let capsule = pyo3::ffi::PyCapsule_New(cb, name, None);
>>>>>>> 9b20af9b
        PyObject::from_owned_ptr(py, capsule)
    };

    Ok(obj)
}

#[pymodule]
pub fn execgraph(_py: Python, m: &PyModule) -> PyResult<()> {
    env_logger::init();
    m.add_class::<PyExecGraph>()?;
    m.add_function(wrap_pyfunction!(test_make_capsule, m)?)?;
    Ok(())
}<|MERGE_RESOLUTION|>--- conflicted
+++ resolved
@@ -96,15 +96,7 @@
                     .next()
                     .ok_or_else(|| PyValueError::new_err("Unable to read file"))??;
                 let parts: Vec<&str> = line.split(' ').collect();
-<<<<<<< HEAD
-                if !(parts.len() == 3
-                    && parts[0] == "wrk"
-                    && parts[1] == "v=2"
-                    && parts[2].starts_with("key="))
-                {
-=======
                 if !(parts.len() == 3 && parts[0] == "wrk" && parts[1] == "v=2") {
->>>>>>> 9b20af9b
                     return Err(PyValueError::new_err(format!("Invalid header: {}", line)));
                 }
                 let key = parts[2]
@@ -242,12 +234,8 @@
             display,
             queuename,
             stdin,
-<<<<<<< HEAD
-            runcount: runcount.try_into().unwrap(),
+            runcount,
             priority: 0,
-=======
-            runcount,
->>>>>>> 9b20af9b
             preamble: preamble.map(crate::execgraph::Capsule::new),
             postamble: postamble.map(crate::execgraph::Capsule::new),
         };
@@ -325,11 +313,6 @@
     }
 }
 
-<<<<<<< HEAD
-const CAPSULE_NAME: &[u8] = b"Execgraph::Capsule\0";
-
-=======
->>>>>>> 9b20af9b
 extern "C" fn test_callback(_ctx: *const std::ffi::c_void) -> i32 {
     println!("Hello from test_callback");
     0
@@ -337,21 +320,11 @@
 
 #[pyfunction]
 fn test_make_capsule(py: Python) -> PyResult<PyObject> {
-<<<<<<< HEAD
-    let obj = unsafe {
-        let name: *const std::os::raw::c_char = CAPSULE_NAME.as_ptr() as *const i8;
-        let capsule = pyo3::ffi::PyCapsule_New(
-            test_callback as *const () as *mut std::ffi::c_void,
-            name,
-            None,
-        );
-=======
     const CAPSULE_NAME: &[u8] = b"Execgraph::Capsule\0";
     let name: *const std::os::raw::c_char = CAPSULE_NAME.as_ptr() as *const i8;
     let obj = unsafe {
         let cb = test_callback as *const () as *mut std::ffi::c_void;
         let capsule = pyo3::ffi::PyCapsule_New(cb, name, None);
->>>>>>> 9b20af9b
         PyObject::from_owned_ptr(py, capsule)
     };
 
