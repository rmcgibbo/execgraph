--- conflicted
+++ resolved
@@ -57,16 +57,10 @@
 
     fn call(&self) -> Result<i32> {
         const CAPSULE_NAME: &[u8] = b"Execgraph::Capsule\0";
-<<<<<<< HEAD
+        let capsule_name_ptr = CAPSULE_NAME.as_ptr() as *const i8;
+
         unsafe {
             let pyobj = self.capsule.as_ptr();
-            let capsule_name_ptr: *const std::os::raw::c_char = CAPSULE_NAME.as_ptr() as *const i8;
-=======
-        let capsule_name_ptr = CAPSULE_NAME.as_ptr() as *const i8;
-
-        unsafe {
-            let pyobj = self.capsule.as_ptr();
->>>>>>> 9b20af9b
             if (pyo3::ffi::PyCapsule_CheckExact(pyobj) > 0)
                 && (pyo3::ffi::PyCapsule_IsValid(pyobj, capsule_name_ptr) > 0)
             {
@@ -255,24 +249,15 @@
                 let has_success = self.logfile_snapshot.has_success(&w.key);
                 if has_success {
                     reused_old_keys.insert(
-<<<<<<< HEAD
                         w.key.clone(),
-                        self.logfile_snapshot.get_record(&w.key).unwrap(),
-=======
-                        w.0.key.clone(),
-                        self.logfile_snapshot.get_record(&w.0.key).expect(
+                        self.logfile_snapshot.get_record(&w.key).expect(
                             "Key must be present because we just checked for it two lines above",
                         ),
->>>>>>> 9b20af9b
                     );
                     return None;
                 }
 
-<<<<<<< HEAD
                 Some(w)
-=======
-                Some((w.0.clone(), w.1)) // returning some keeps it in filtered_subgraph
->>>>>>> 9b20af9b
             },
             |_e, &w| Some(w),
         );
@@ -288,33 +273,18 @@
                 .collect::<HashSet<NodeIndex>>();
 
             filtered_subgraph = filtered_subgraph.filter_map(
-<<<<<<< HEAD
                 |n, &w| {
                     if failures.contains(&n) {
                         reused_old_keys.insert(
                             w.key.clone(),
-                            self.logfile_snapshot.get_record(&w.key).unwrap(),
+                            self.logfile_snapshot.get_record(&w.key).expect(
+                                "key must be present because of how the `failures` set was built",
+                            ),
                         );
                         return None;
                     }
                     for e in tc.edges_directed(n, Direction::Incoming) {
                         if failures.contains(&e.source()) {
-=======
-                |n, w| {
-                    if failures.contains(&w.1) {
-                        let v = self
-                            .logfile_snapshot
-                            .get_record(&w.0.key)
-                            .expect("key must be present because of how the `failures` set was built");
-                        reused_old_keys.insert(w.0.key.clone(), v);
-                        return None;
-                    }
-                    for e in tc.edges_directed(n, Direction::Incoming) {
-                        let w = tc
-                            .node_weight(e.source())
-                            .expect("key must be present because edge is in graph");
-                        if failures.contains(&w.1) {
->>>>>>> 9b20af9b
                             return None;
                         }
                     }
@@ -412,14 +382,8 @@
                             spawn_and_wait_for_provisioner(&provisioner, p2, bound_addr, token2)
                                 .await
                         {
-<<<<<<< HEAD
-                            log::error!("{}", e)
-                        }
-
-=======
                             log::error!("Provisioner failed: {}", e);
                         }
->>>>>>> 9b20af9b
                         token3.cancel();
                         provisioner_exited_tx
                             .send(())
@@ -445,13 +409,7 @@
             .expect("background_serve failed");
         token.cancel();
         join_all(handles).await;
-<<<<<<< HEAD
-        servicer.drain(&logfile).unwrap();
-=======
-        servicer
-            .drain(&self.logfile)
-            .expect("failed to drain queue");
->>>>>>> 9b20af9b
+        servicer.drain(&logfile).expect("failed to drain queue");
 
         provisioner_exited_rx
             .await
